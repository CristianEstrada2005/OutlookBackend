--- conflicted
+++ resolved
@@ -1,190 +1,180 @@
-// server.js (versión final Render con PKCE seguro)
-import express from "express";
-import dotenv from "dotenv";
-import cors from "cors";
-import session from "express-session";
-import pg from "pg";
-import connectPgSimple from "connect-pg-simple";
-import axios from "axios";
-import crypto from "crypto";
-import querystring from "querystring";
-import jwt from "jsonwebtoken";
-
-dotenv.config();
-
-const app = express();
-app.use(express.json());
-app.use(express.urlencoded({ extended: true }));
-
-// -------------------- CORS --------------------
-app.use(
-  cors({
-    origin: process.env.FRONTEND_URL || "https://tufrontend.onrender.com",
-    credentials: true,
-  })
-);
-
-// -------------------- BASE DE DATOS (PostgreSQL) --------------------
-const { Pool } = pg;
-const pgSession = connectPgSimple(session);
-
-const pool = new Pool({
-  connectionString: `postgresql://${process.env.PG_USER}:${process.env.PG_PASSWORD}@${process.env.PG_HOST}/${process.env.PG_DATABASE}?sslmode=${process.env.PGSSLMODE}`,
-  ssl: { rejectUnauthorized: false },
-});
-
-// -------------------- SESIONES --------------------
-<<<<<<< HEAD
-// -------------------- SESIONES --------------------
-app.set("trust proxy", 1); // 🔥 MUY IMPORTANTE en Render
-=======
-app.set("trust proxy", 1); // necesario para cookies seguras en Render
->>>>>>> d15f23c6
-
-app.use(
-  session({
-    store: new pgSession({ pool }),
-    secret: process.env.SESSION_SECRET,
-    resave: false,
-    saveUninitialized: false,
-    cookie: {
-<<<<<<< HEAD
-      secure: true,         // Render usa HTTPS, así que debe ser true
-      sameSite: "none",     // Permitir cookies cross-domain
-      httpOnly: true,       // Seguridad extra
-      maxAge: 24 * 60 * 60 * 1000,
-=======
-      secure: true, // HTTPS obligatorio
-      sameSite: "none", // Permitir cookies cross-domain
-      httpOnly: true,
-      maxAge: 24 * 60 * 60 * 1000, // 1 día
->>>>>>> d15f23c6
-    },
-  })
-);
-
-// -------------------- VARIABLES DE ENTORNO --------------------
-const CLIENT_ID = process.env.CLIENT_ID;
-const CLIENT_SECRET = process.env.CLIENT_SECRET;
-const TENANT_ID = process.env.TENANT_ID || "common"; // aceptar cualquier cuenta
-const REDIRECT_URI =
-  process.env.REDIRECT_URI ||
-  "https://outlookbackend.onrender.com/auth/callback";
-const SCOPES =
-  process.env.SCOPES ||
-  "User.Read Mail.Read Mail.ReadWrite offline_access";
-const FRONTEND_URL =
-  process.env.FRONTEND_URL || "https://tufrontend.onrender.com";
-
-// -------------------- RUTAS PRINCIPALES --------------------
-app.get("/", (req, res) => {
-  res.send("Servidor funcionando en Render 🚀");
-});
-
-// -------------------- LOGIN (PKCE + state) --------------------
-app.get("/auth/login", (req, res) => {
-  const state = crypto.randomBytes(16).toString("hex");
-  const codeVerifier = crypto.randomBytes(64).toString("hex");
-
-  // PKCE: crear code_challenge con SHA256
-  const base64URLEncode = (str) =>
-    str.replace(/\+/g, "-").replace(/\//g, "_").replace(/=+$/, "");
-  const sha256 = (buffer) =>
-    crypto.createHash("sha256").update(buffer).digest("base64");
-  const codeChallenge = base64URLEncode(sha256(codeVerifier));
-
-  // Guardar valores en la sesión
-  req.session.codeVerifier = codeVerifier;
-  req.session.state = state;
-
-  console.log("🧩 Estado generado:", state);
-
-  const params = querystring.stringify({
-    client_id: CLIENT_ID,
-    response_type: "code",
-    redirect_uri: REDIRECT_URI,
-    response_mode: "query",
-    scope: SCOPES,
-    state,
-    code_challenge: codeChallenge,
-    code_challenge_method: "S256",
-  });
-
-  const authUrl = `https://login.microsoftonline.com/${TENANT_ID}/oauth2/v2.0/authorize?${params}`;
-  res.redirect(authUrl);
-});
-
-// -------------------- CALLBACK --------------------
-app.get("/auth/callback", async (req, res) => {
-  const { code, state } = req.query;
-  console.log("🔄 Estado recibido:", state, "| Estado guardado:", req.session.state);
-
-  if (!code || !state) {
-    return res.status(400).send("Falta el código o el estado en la respuesta.");
-  }
-
-  if (state !== req.session.state) {
-    return res.status(400).send("El estado no coincide, posible ataque CSRF.");
-  }
-
-  try {
-    const tokenResponse = await axios.post(
-      `https://login.microsoftonline.com/${TENANT_ID}/oauth2/v2.0/token`,
-      querystring.stringify({
-        client_id: CLIENT_ID,
-        scope: SCOPES,
-        code,
-        redirect_uri: REDIRECT_URI,
-        grant_type: "authorization_code",
-        code_verifier: req.session.codeVerifier, // PKCE real
-        client_secret: CLIENT_SECRET,
-      }),
-      { headers: { "Content-Type": "application/x-www-form-urlencoded" } }
-    );
-
-    const { access_token, id_token, refresh_token } = tokenResponse.data;
-
-    req.session.accessToken = access_token;
-    req.session.idToken = id_token;
-    req.session.refreshToken = refresh_token;
-
-    const user = jwt.decode(id_token);
-    req.session.user = user;
-
-    console.log("✅ Usuario autenticado:", user?.name || "sin nombre");
-    res.redirect(`${FRONTEND_URL}?login=success`);
-  } catch (err) {
-    console.error("❌ Error en el callback:", err.response?.data || err.message);
-    res.status(500).send("Error en la autenticación con Microsoft.");
-  }
-});
-
-// -------------------- CERRAR SESIÓN --------------------
-app.get("/auth/logout", (req, res) => {
-  req.session.destroy(() => {
-    res.redirect(FRONTEND_URL);
-  });
-});
-
-// -------------------- RUTA DE PRUEBA TOKEN --------------------
-app.get("/me", async (req, res) => {
-  if (!req.session.accessToken) {
-    return res.status(401).json({ error: "No autenticado" });
-  }
-
-  try {
-    const response = await axios.get("https://graph.microsoft.com/v1.0/me", {
-      headers: { Authorization: `Bearer ${req.session.accessToken}` },
-    });
-    res.json(response.data);
-  } catch (error) {
-    console.error("Error obteniendo datos del usuario:", error.message);
-    res.status(500).send("Error al obtener datos del usuario.");
-  }
-});
-
-// -------------------- ARRANQUE DEL SERVIDOR --------------------
-const PORT = process.env.PORT || 3000;
-app.listen(PORT, () => {
-  console.log(`🚀 Servidor corriendo en Render puerto ${PORT}`);
-});
+// server.js (versión final Render con PKCE seguro)
+import express from "express";
+import dotenv from "dotenv";
+import cors from "cors";
+import session from "express-session";
+import pg from "pg";
+import connectPgSimple from "connect-pg-simple";
+import axios from "axios";
+import crypto from "crypto";
+import querystring from "querystring";
+import jwt from "jsonwebtoken";
+
+dotenv.config();
+
+const app = express();
+app.use(express.json());
+app.use(express.urlencoded({ extended: true }));
+
+// -------------------- CORS --------------------
+app.use(
+  cors({
+    origin: process.env.FRONTEND_URL || "https://tufrontend.onrender.com",
+    credentials: true,
+  })
+);
+
+// -------------------- BASE DE DATOS (PostgreSQL) --------------------
+const { Pool } = pg;
+const pgSession = connectPgSimple(session);
+
+const pool = new Pool({
+  connectionString: `postgresql://${process.env.PG_USER}:${process.env.PG_PASSWORD}@${process.env.PG_HOST}/${process.env.PG_DATABASE}?sslmode=${process.env.PGSSLMODE}`,
+  ssl: { rejectUnauthorized: false },
+});
+
+// -------------------- SESIONES --------------------
+// -------------------- SESIONES --------------------
+app.set("trust proxy", 1); // 🔥 MUY IMPORTANTE en Render
+
+app.use(
+  session({
+    store: new pgSession({ pool }),
+    secret: process.env.SESSION_SECRET,
+    resave: false,
+    saveUninitialized: false,
+    cookie: {
+      secure: true,         // Render usa HTTPS, así que debe ser true
+      sameSite: "none",     // Permitir cookies cross-domain
+      httpOnly: true,       // Seguridad extra
+      maxAge: 24 * 60 * 60 * 1000,
+    },
+  })
+);
+
+
+// -------------------- VARIABLES DE ENTORNO --------------------
+const CLIENT_ID = process.env.CLIENT_ID;
+const CLIENT_SECRET = process.env.CLIENT_SECRET;
+const TENANT_ID = process.env.TENANT_ID || "common"; // aceptar cualquier cuenta
+const REDIRECT_URI =
+  process.env.REDIRECT_URI ||
+  "https://outlookbackend.onrender.com/auth/callback";
+const SCOPES =
+  process.env.SCOPES ||
+  "User.Read Mail.Read Mail.ReadWrite offline_access";
+const FRONTEND_URL =
+  process.env.FRONTEND_URL || "https://tufrontend.onrender.com";
+
+// -------------------- RUTAS PRINCIPALES --------------------
+app.get("/", (req, res) => {
+  res.send("Servidor funcionando en Render 🚀");
+});
+
+// -------------------- LOGIN (PKCE + state) --------------------
+app.get("/auth/login", (req, res) => {
+  const state = crypto.randomBytes(16).toString("hex");
+  const codeVerifier = crypto.randomBytes(64).toString("hex");
+
+  // PKCE: crear code_challenge con SHA256
+  const base64URLEncode = (str) =>
+    str.replace(/\+/g, "-").replace(/\//g, "_").replace(/=+$/, "");
+  const sha256 = (buffer) =>
+    crypto.createHash("sha256").update(buffer).digest("base64");
+  const codeChallenge = base64URLEncode(sha256(codeVerifier));
+
+  // Guardar valores en la sesión
+  req.session.codeVerifier = codeVerifier;
+  req.session.state = state;
+
+  console.log("🧩 Estado generado:", state);
+
+  const params = querystring.stringify({
+    client_id: CLIENT_ID,
+    response_type: "code",
+    redirect_uri: REDIRECT_URI,
+    response_mode: "query",
+    scope: SCOPES,
+    state,
+    code_challenge: codeChallenge,
+    code_challenge_method: "S256",
+  });
+
+  const authUrl = `https://login.microsoftonline.com/${TENANT_ID}/oauth2/v2.0/authorize?${params}`;
+  res.redirect(authUrl);
+});
+
+// -------------------- CALLBACK --------------------
+app.get("/auth/callback", async (req, res) => {
+  const { code, state } = req.query;
+  console.log("🔄 Estado recibido:", state, "| Estado guardado:", req.session.state);
+
+  if (!code || !state) {
+    return res.status(400).send("Falta el código o el estado en la respuesta.");
+  }
+
+  if (state !== req.session.state) {
+    return res.status(400).send("El estado no coincide, posible ataque CSRF.");
+  }
+
+  try {
+    const tokenResponse = await axios.post(
+      `https://login.microsoftonline.com/${TENANT_ID}/oauth2/v2.0/token`,
+      querystring.stringify({
+        client_id: CLIENT_ID,
+        scope: SCOPES,
+        code,
+        redirect_uri: REDIRECT_URI,
+        grant_type: "authorization_code",
+        code_verifier: req.session.codeVerifier, // PKCE real
+        client_secret: CLIENT_SECRET,
+      }),
+      { headers: { "Content-Type": "application/x-www-form-urlencoded" } }
+    );
+
+    const { access_token, id_token, refresh_token } = tokenResponse.data;
+
+    req.session.accessToken = access_token;
+    req.session.idToken = id_token;
+    req.session.refreshToken = refresh_token;
+
+    const user = jwt.decode(id_token);
+    req.session.user = user;
+
+    console.log("✅ Usuario autenticado:", user?.name || "sin nombre");
+    res.redirect(`${FRONTEND_URL}?login=success`);
+  } catch (err) {
+    console.error("❌ Error en el callback:", err.response?.data || err.message);
+    res.status(500).send("Error en la autenticación con Microsoft.");
+  }
+});
+
+// -------------------- CERRAR SESIÓN --------------------
+app.get("/auth/logout", (req, res) => {
+  req.session.destroy(() => {
+    res.redirect(FRONTEND_URL);
+  });
+});
+
+// -------------------- RUTA DE PRUEBA TOKEN --------------------
+app.get("/me", async (req, res) => {
+  if (!req.session.accessToken) {
+    return res.status(401).json({ error: "No autenticado" });
+  }
+
+  try {
+    const response = await axios.get("https://graph.microsoft.com/v1.0/me", {
+      headers: { Authorization: `Bearer ${req.session.accessToken}` },
+    });
+    res.json(response.data);
+  } catch (error) {
+    console.error("Error obteniendo datos del usuario:", error.message);
+    res.status(500).send("Error al obtener datos del usuario.");
+  }
+});
+
+// -------------------- ARRANQUE DEL SERVIDOR --------------------
+const PORT = process.env.PORT || 3000;
+app.listen(PORT, () => {
+  console.log(`🚀 Servidor corriendo en Render puerto ${PORT}`);
+});